use crate::{
<<<<<<< HEAD
    Adapter, Effector, Filter, Model, Result, RoleManager, TryIntoAdapter,
=======
    Adapter, Effector, Event, EventEmitter, Filter, Model, Result, RoleManager, TryIntoAdapter,
>>>>>>> ca7a2513
    TryIntoModel,
};

#[cfg(feature = "watcher")]
use crate::Watcher;

#[cfg(feature = "logging")]
use crate::Logger;

#[cfg(feature = "incremental")]
use crate::emitter::EventData;

use async_trait::async_trait;
use rhai::ImmutableString;

use std::sync::{Arc, RwLock};

#[async_trait]
pub trait CoreApi: Send + Sync {
    async fn new<M: TryIntoModel, A: TryIntoAdapter>(
        m: M,
        a: A,
    ) -> Result<Self>
    where
        Self: Sized;
    fn add_function(
        &mut self,
        fname: &str,
        f: fn(ImmutableString, ImmutableString) -> bool,
    );
    fn get_model(&self) -> &dyn Model;
    fn get_mut_model(&mut self) -> &mut dyn Model;
    fn get_adapter(&self) -> &dyn Adapter;
    fn get_mut_adapter(&mut self) -> &mut dyn Adapter;
    #[cfg(feature = "watcher")]
    fn set_watcher(&mut self, w: Box<dyn Watcher>);
    #[cfg(feature = "watcher")]
    fn get_watcher(&self) -> Option<&dyn Watcher>;
    #[cfg(feature = "watcher")]
    fn get_mut_watcher(&mut self) -> Option<&mut dyn Watcher>;
    fn get_role_manager(&self) -> Arc<RwLock<dyn RoleManager>>;
    fn set_role_manager(
        &mut self,
        rm: Arc<RwLock<dyn RoleManager>>,
    ) -> Result<()>;
    #[cfg(feature = "logging")]
    fn get_logger(&self) -> &dyn Logger;
    #[cfg(feature = "logging")]
    fn set_logger(&mut self, logger: Box<dyn Logger>);
    async fn set_model<M: TryIntoModel>(&mut self, m: M) -> Result<()>;
    async fn set_adapter<A: TryIntoAdapter>(&mut self, a: A) -> Result<()>;
    fn set_effector(&mut self, e: Box<dyn Effector>);
    fn enforce<S: AsRef<str> + Send + Sync>(&self, rvals: &[S])
        -> Result<bool>;
    fn enforce_mut<S: AsRef<str> + Send + Sync>(
        &mut self,
        rvals: &[S],
    ) -> Result<bool>;
    fn build_role_links(&mut self) -> Result<()>;
    #[cfg(feature = "incremental")]
    fn build_incremental_role_links(&mut self, d: EventData) -> Result<()>;
    async fn load_policy(&mut self) -> Result<()>;
    async fn load_filtered_policy<'a>(&mut self, f: Filter<'a>) -> Result<()>;
    fn is_filtered(&self) -> bool;
    async fn save_policy(&mut self) -> Result<()>;
    async fn clear_policy(&mut self) -> Result<()>;
    #[cfg(feature = "logging")]
    fn enable_log(&mut self, enabled: bool);
    fn enable_auto_save(&mut self, auto_save: bool);
    fn enable_enforce(&mut self, enabled: bool);
    fn enable_auto_build_role_links(&mut self, auto_build_role_links: bool);
    #[cfg(feature = "watcher")]
    fn enable_auto_notify_watcher(&mut self, auto_notify_watcher: bool);
    fn has_auto_save_enabled(&self) -> bool;
    #[cfg(feature = "watcher")]
    fn has_auto_notify_watcher_enabled(&self) -> bool;
    fn has_auto_build_role_links_enabled(&self) -> bool;
}

pub trait IEnforcer: CoreApi + EventEmitter<Event> {}

impl<T> IEnforcer for T where T: CoreApi + EventEmitter<Event> {}<|MERGE_RESOLUTION|>--- conflicted
+++ resolved
@@ -1,9 +1,5 @@
 use crate::{
-<<<<<<< HEAD
-    Adapter, Effector, Filter, Model, Result, RoleManager, TryIntoAdapter,
-=======
     Adapter, Effector, Event, EventEmitter, Filter, Model, Result, RoleManager, TryIntoAdapter,
->>>>>>> ca7a2513
     TryIntoModel,
 };
 

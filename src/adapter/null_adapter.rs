--- conflicted
+++ resolved
@@ -14,15 +14,7 @@
         Ok(())
     }
 
-<<<<<<< HEAD
-    async fn load_filtered_policy(
-        &mut self,
-        _m: &mut dyn Model,
-        _f: Filter,
-    ) -> Result<()> {
-=======
     async fn load_filtered_policy<'a>(&mut self, _m: &mut dyn Model, _f: Filter<'a>) -> Result<()> {
->>>>>>> ca7a2513
         Ok(())
     }
 

use async_trait::async_trait;

#[cfg(not(target_arch = "wasm32"))]
pub mod file_adapter;
pub mod memory_adapter;
pub mod null_adapter;

#[cfg(not(target_arch = "wasm32"))]
pub use file_adapter::FileAdapter;
pub use memory_adapter::MemoryAdapter;
pub use null_adapter::NullAdapter;

use crate::{model::Model, Result};

#[derive(Clone)]
pub struct Filter<'a> {
    pub p: Vec<&'a str>,
    pub g: Vec<&'a str>,
}

#[async_trait]
pub trait Adapter: Send + Sync {
    async fn load_policy(&self, m: &mut dyn Model) -> Result<()>;
<<<<<<< HEAD
    async fn load_filtered_policy(
        &mut self,
        m: &mut dyn Model,
        f: Filter,
    ) -> Result<()>;
=======
    async fn load_filtered_policy<'a>(&mut self, m: &mut dyn Model, f: Filter<'a>) -> Result<()>;
>>>>>>> ca7a2513
    async fn save_policy(&mut self, m: &mut dyn Model) -> Result<()>;
    async fn clear_policy(&mut self) -> Result<()>;
    fn is_filtered(&self) -> bool;
    async fn add_policy(
        &mut self,
        sec: &str,
        ptype: &str,
        rule: Vec<String>,
    ) -> Result<bool>;
    async fn add_policies(
        &mut self,
        sec: &str,
        ptype: &str,
        rules: Vec<Vec<String>>,
    ) -> Result<bool>;
    async fn remove_policy(
        &mut self,
        sec: &str,
        ptype: &str,
        rule: Vec<String>,
    ) -> Result<bool>;
    async fn remove_policies(
        &mut self,
        sec: &str,
        ptype: &str,
        rules: Vec<Vec<String>>,
    ) -> Result<bool>;
    async fn remove_filtered_policy(
        &mut self,
        sec: &str,
        ptype: &str,
        field_index: usize,
        field_values: Vec<String>,
    ) -> Result<bool>;
}<|MERGE_RESOLUTION|>--- conflicted
+++ resolved
@@ -21,15 +21,7 @@
 #[async_trait]
 pub trait Adapter: Send + Sync {
     async fn load_policy(&self, m: &mut dyn Model) -> Result<()>;
-<<<<<<< HEAD
-    async fn load_filtered_policy(
-        &mut self,
-        m: &mut dyn Model,
-        f: Filter,
-    ) -> Result<()>;
-=======
     async fn load_filtered_policy<'a>(&mut self, m: &mut dyn Model, f: Filter<'a>) -> Result<()>;
->>>>>>> ca7a2513
     async fn save_policy(&mut self, m: &mut dyn Model) -> Result<()>;
     async fn clear_policy(&mut self) -> Result<()>;
     fn is_filtered(&self) -> bool;

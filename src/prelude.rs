--- conflicted
+++ resolved
@@ -1,13 +1,7 @@
 pub use crate::{
-<<<<<<< HEAD
-    CoreApi, DefaultModel, Enforcer, EventData, Filter, InternalApi,
-    MemoryAdapter, MgmtApi, Model, NullAdapter, RbacApi, Result,
-    TryIntoAdapter, TryIntoModel,
-=======
     CoreApi, DefaultModel, Enforcer, Event, EventData, EventEmitter, Filter, IEnforcer,
     InternalApi, MemoryAdapter, MgmtApi, Model, NullAdapter, RbacApi, Result, TryIntoAdapter,
     TryIntoModel,
->>>>>>> ca7a2513
 };
 
 #[cfg(not(target_arch = "wasm32"))]
